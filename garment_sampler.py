"""A modified version of the data generation file from here: 
https://github.com/maria-korosteleva/Garment-Pattern-Generator/blob/master/data_generation/datagenerator.py
"""

from datetime import datetime
from pathlib import Path
import yaml
import sys
import shutil 
import time
import random
import string
import traceback

sys.path.insert(0, './external/')
sys.path.insert(1, './')

# Custom
from external.customconfig import Properties
from assets.garment_programs.skirt_paneled import *
from assets.garment_programs.tee import *
from assets.garment_programs.godet import *
from assets.garment_programs.bodice import *
from assets.garment_programs.pants import *
from assets.garment_programs.meta_garment import *
from assets.garment_programs.bands import *
from assets.body_measurments.body_params import BodyParameters
import pypattern as pyp

# TODO Logging formatting


def _create_data_folder(properties, path=Path('')):
    """ Create a new directory to put dataset in 
        & generate appropriate name & update dataset properties
    """
    if 'data_folder' in properties:  # will this work?
        # => regenerating from existing data
        properties['name'] = properties['data_folder'] + '_regen'
        data_folder = properties['name']
    else:
        data_folder = properties['name']

    # make unique
    data_folder += '_' + datetime.now().strftime('%y%m%d-%H-%M-%S')
    properties['data_folder'] = data_folder
    path_with_dataset = path / data_folder
    path_with_dataset.mkdir(parents=True)
    return path_with_dataset


def _id_generator(size=10, chars=string.ascii_uppercase + string.digits):
        """Generate a random string of a given size, see
        https://stackoverflow.com/questions/2257441/random-string-generation-with-upper-case-letters-and-digits
        """
        return ''.join(random.choices(chars, k=size))


def generate(path, properties, verbose=False):
    """Generates a synthetic dataset of patterns with given properties
        Params:
            path : path to folder to put a new dataset into
            props : an instance of DatasetProperties class
                    requested properties of the dataset
    """
    path = Path(path)
    gen_config = properties['generator']['config']
    gen_stats = properties['generator']['stats']

    # create data folder
    data_folder = _create_data_folder(properties, path)
    samples_folder = data_folder / 'data'

    # init random seed
    if 'random_seed' not in gen_config or gen_config['random_seed'] is None:
        gen_config['random_seed'] = int(time.time())
    print(f'Random seed is {gen_config["random_seed"]}')
    random.seed(gen_config['random_seed'])

    # generate data
    start_time = time.time()

    # TODO Body sampling as well?
    body = BodyParameters(properties['body_file'])
    sampler = pyp.params.DesignSampler(properties['design_file'])
    for i in range(properties['size']):
        # Redo sampling untill success
        for _ in range(100):  # Putting a limit on re-tries to avoid infinite loops
            new_design = sampler.randomize()
            name = f'rand_{_id_generator()}'
            
            # log properties every time
            props.serialize(data_folder / 'dataset_properties.yaml') 
            
            try:
                # DEBUG
                if verbose:
                    print(f'{name} saving design params for debug')
                with open(Path('./Logs') / f'{name}_design_params.yaml', 'w') as f:
                    yaml.dump(
                        {'design': new_design}, 
                        f,
                        default_flow_style=False,
                        sort_keys=False
                    )

                piece = MetaGarment(name, body, new_design) 
                pattern = piece.assembly()

                if piece.is_self_intersecting():
                    if verbose:
                        print(f'{piece.name} is self-intersecting!!') 
                    continue  # Redo the randomization

                # Save as json file
                folder = pattern.serialize(
                    samples_folder, 
                    tag=datetime.now().strftime("%y%m%d-%H-%M-%S"),
                    to_subfolder=True,
                    with_3d=True, with_text=False, view_ids=False)

                body.save(folder)
                with open(Path(folder) / 'design_params.yaml', 'w') as f:
                    yaml.dump(
                        {'design': new_design}, 
                        f,
                        default_flow_style=False,
                        sort_keys=False
                    )
                if verbose:
                    print(f'Saved {piece.name}')
                break  # Stop generation
            except BaseException as e:
                print(f'{name} failed')
                traceback.print_exc()
                print(e)
                
                # TODO Examine the errors -- probably there is something there
                continue

    elapsed = time.time() - start_time
    gen_stats['generation_time'] = f'{elapsed:.3f} s'

    # log properties
    properties.serialize(data_folder / 'dataset_properties.yaml')


def gather_visuals(path, verbose=False):
    vis_path = Path(path) / 'patterns_vis'
    vis_path.mkdir(parents=True, exist_ok=True)

    for p in path.rglob("*.png"):
        try: 
            shutil.copy(p, vis_path)
        except shutil.SameFileError:
            if verbose:
                print('File {} already exists'.format(p.name))
            pass


if __name__ == '__main__':

    system_props = Properties('./system.json')

    new = True
    if new:
        props = Properties()
        props.set_basic(
            design_file='./assets/design_params/default.yaml',
            body_file='./assets/body_measurments/f_smpl_avg.yaml',
            name='data_30',
            size=30,
            to_subfolders=True)
        props.set_section_config('generator')
    else:
        props = Properties(
<<<<<<< HEAD
            Path(system_props['datasets_path']) / 'data_30_230802-12-25-09/dataset_properties.yaml',
=======
            Path(system_props['datasets_path']) / 'data_30_231116-17-26-02/dataset_properties.yaml', 
>>>>>>> cfa111c7
            True)

    props['data_folder'] = system_props['data_folder'] + "/sampled/"
    # Generator
    generate(system_props['datasets_path'], props, verbose=False)

    # Gather the pattern images separately
    gather_visuals(Path(system_props['datasets_path']) / props['data_folder'])

    # At the end -- it takes some time to gather the info
    # DRAFT props.add_sys_info()  # update this info regardless of the basic config    

    print('Data generation completed!')<|MERGE_RESOLUTION|>--- conflicted
+++ resolved
@@ -174,11 +174,7 @@
         props.set_section_config('generator')
     else:
         props = Properties(
-<<<<<<< HEAD
-            Path(system_props['datasets_path']) / 'data_30_230802-12-25-09/dataset_properties.yaml',
-=======
-            Path(system_props['datasets_path']) / 'data_30_231116-17-26-02/dataset_properties.yaml', 
->>>>>>> cfa111c7
+            Path(system_props['datasets_path']) / 'data_30_231116-17-26-02/dataset_properties.yaml',
             True)
 
     props['data_folder'] = system_props['data_folder'] + "/sampled/"
