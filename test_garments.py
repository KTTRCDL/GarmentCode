--- conflicted
+++ resolved
@@ -2,12 +2,8 @@
 import shutil
 from pathlib import Path
 import yaml
-<<<<<<< HEAD
 import sys
 import os
-=======
-import sys, os
->>>>>>> c64a6046
 sys.path.append(str((Path(os.getcwd()) / 'external').resolve()))
 
 from assets.garment_programs.meta_garment import MetaGarment
