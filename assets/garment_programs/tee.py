""" Panels for a straight upper garment (T-shirt)
    Note that the code is very similar to Bodice. 
"""
import numpy as np
import pypattern as pyp

<<<<<<< HEAD
# other assets
from .base_classes import BaseBodicePanel

class TorsoFrontHalfPanel(BaseBodicePanel):
=======

class TorsoFrontHalfPanel(pyp.Panel):
>>>>>>> 53a5ae1b
    """Half of a simple non-fitted upper garment (e.g. T-Shirt)
    
        Fits to the bust size
    """
    def __init__(self, name, body, design) -> None:
        """ Front = True, provides the adjustments necessary for the front panel
        """
        super().__init__(name, body, design)

        design = design['shirt']

        # width
        m_width = design['width']['v'] * body['bust']
        b_width = design['flare']['v'] * m_width

        # sizes 
        body_width = (body['bust'] - body['back_width']) / 2 
        frac = body_width / body['bust'] 
        self.width = frac * m_width
        b_width = frac * b_width
<<<<<<< HEAD
=======
        connecting_point = b_width * (m_width / 4 / self.width)
>>>>>>> 53a5ae1b

        sh_tan = np.tan(np.deg2rad(body['shoulder_incl']))
        shoulder_incl = sh_tan * self.width
        length = design['length']['v'] * body['waist_line']

        # length in the front panel is adjusted due to shoulder inclination
        # for the correct sleeve fitting
        fb_diff = (frac - (0.5 - frac)) * body['bust']
        length = length - sh_tan * fb_diff

        self.edges = pyp.EdgeSeqFactory.from_verts(
            [0, 0], 
            [-b_width, 0], 
            [-self.width, length], 
            [0, length + shoulder_incl], 
            loop=True
        )

        # Interfaces
        self.interfaces = {
            'outside':  pyp.Interface(self, self.edges[1]),   
            'inside': pyp.Interface(self, self.edges[-1]),
            'shoulder': pyp.Interface(self, self.edges[-2]),
            'bottom': pyp.Interface(self, self.edges[0]),
            
            # Reference to the corner for sleeve and collar projections
            'shoulder_corner': pyp.Interface(self, [self.edges[-3], self.edges[-2]]),
            'collar_corner': pyp.Interface(self, [self.edges[-2], self.edges[-1]])
        }

        # default placement
        self.translate_by([0, body['height'] - body['head_l'] - length, 0])

    def get_width(self, level):
        return super().get_width(level) + self.width - self.body['shoulder_w'] / 2

class TorsoBackHalfPanel(BaseBodicePanel):
    """Half of a simple non-fitted upper garment (e.g. T-Shirt)
    
        Fits to the bust size
    """
    def __init__(self, name, body, design) -> None:
        """ Front = True, provides the adjustments necessary for the front panel
        """
        super().__init__(name, body, design)

        design = design['shirt']
        # account for ease in basic measurements
        m_width = design['width']['v'] * body['bust']
        b_width = design['flare']['v'] * m_width

        # sizes 
        body_width = body['back_width'] / 2
        frac = body_width / body['bust'] 
        self.width = frac * m_width
        b_width = frac * b_width

<<<<<<< HEAD
        shoulder_incl = (np.tan(np.deg2rad(body['shoulder_incl']))) * self.width
=======
        sh_tan = np.tan(np.deg2rad(body['shoulder_incl']))
        shoulder_incl = sh_tan * self.width
>>>>>>> 53a5ae1b
        length = design['length']['v'] * body['waist_line']

        self.edges = pyp.EdgeSeqFactory.from_verts(
            [0, 0], 
            [-b_width, 0], 
            [-self.width, length], 
            [0, length + shoulder_incl], 
            loop=True
        )

        # Interfaces
        self.interfaces = {
            'outside':  pyp.Interface(self, self.edges[1]),   
            'inside': pyp.Interface(self, self.edges[-1]),
            'shoulder': pyp.Interface(self, self.edges[-2]),
            'bottom': pyp.Interface(self, self.edges[0]),
            
            # Reference to the corner for sleeve and collar projections
            'shoulder_corner': pyp.Interface(self, [self.edges[-3], self.edges[-2]]),
            'collar_corner': pyp.Interface(self, [self.edges[-2], self.edges[-1]])
        }

        # default placement
        self.translate_by([0, body['height'] - body['head_l'] - length, 0])

    def get_width(self, level):
        return super().get_width(level) + self.width - self.body['shoulder_w'] / 2<|MERGE_RESOLUTION|>--- conflicted
+++ resolved
@@ -4,15 +4,10 @@
 import numpy as np
 import pypattern as pyp
 
-<<<<<<< HEAD
-# other assets
-from .base_classes import BaseBodicePanel
+from assets.garment_programs.base_classes import BaseBodicePanel
+
 
 class TorsoFrontHalfPanel(BaseBodicePanel):
-=======
-
-class TorsoFrontHalfPanel(pyp.Panel):
->>>>>>> 53a5ae1b
     """Half of a simple non-fitted upper garment (e.g. T-Shirt)
     
         Fits to the bust size
@@ -33,10 +28,6 @@
         frac = body_width / body['bust'] 
         self.width = frac * m_width
         b_width = frac * b_width
-<<<<<<< HEAD
-=======
-        connecting_point = b_width * (m_width / 4 / self.width)
->>>>>>> 53a5ae1b
 
         sh_tan = np.tan(np.deg2rad(body['shoulder_incl']))
         shoulder_incl = sh_tan * self.width
@@ -73,6 +64,7 @@
     def get_width(self, level):
         return super().get_width(level) + self.width - self.body['shoulder_w'] / 2
 
+
 class TorsoBackHalfPanel(BaseBodicePanel):
     """Half of a simple non-fitted upper garment (e.g. T-Shirt)
     
@@ -94,12 +86,7 @@
         self.width = frac * m_width
         b_width = frac * b_width
 
-<<<<<<< HEAD
         shoulder_incl = (np.tan(np.deg2rad(body['shoulder_incl']))) * self.width
-=======
-        sh_tan = np.tan(np.deg2rad(body['shoulder_incl']))
-        shoulder_incl = sh_tan * self.width
->>>>>>> 53a5ae1b
         length = design['length']['v'] * body['waist_line']
 
         self.edges = pyp.EdgeSeqFactory.from_verts(
