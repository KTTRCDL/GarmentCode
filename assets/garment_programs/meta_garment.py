from assets.garment_programs.tee import *
from assets.garment_programs.godet import *
from assets.garment_programs.bodice import *
from assets.garment_programs.pants import *
from assets.garment_programs.bands import *
from assets.garment_programs.skirt_paneled import *
from assets.garment_programs.skirt_levels import *
from assets.garment_programs.circle_skirt import *
from assets.garment_programs.sleeves import *


class MetaGarment(pyp.Component):
    """Meta garment component
        Depending on parameter values it can generate sewing patterns
    for various dresses and jumpsuit styles and fit them to the body
    measurements
    """
    def __init__(self, name, body, design) -> None:
        super().__init__(name)

        # Upper garment
        upper_name = design['meta']['upper']['v']
        if upper_name: 
            upper = globals()[upper_name]
            self.subs = [upper(body, design)]

        # Define Lower garment
        lower_name = design['meta']['bottom']['v']
        if lower_name:
            Lower_class = globals()[lower_name]
            Lower = Lower_class(body, design)
        else: 
            Lower = None

        # Belt (or not)
        belt_name = design['meta']['wb']['v']
        if belt_name:
<<<<<<< HEAD
            Belt_class = globals()[belt_name]
            
            # Adjust rise to match the Lower garment if needed
            Belt = Belt_class(body, design, Lower.get_rise() if Lower else 1.)

            self.subs.append(Belt)
=======
            belt = globals()[belt_name]
            self.subs.append(belt(body, design))
>>>>>>> 53a5ae1b

            # Place below the upper garment 
            if len(self.subs) > 1:
                self.subs[-1].place_by_interface(
                    self.subs[-1].interfaces['top'],
                    self.subs[-2].interfaces['bottom'], 
                    gap=3
                )

                self.stitching_rules.append(
                    (self.subs[-2].interfaces['bottom'],
                     self.subs[-1].interfaces['top']))

        # Attach Lower garment if present
        if lower_name:
<<<<<<< HEAD
            self.subs.append(Lower)
=======
            lower = globals()[lower_name]
            self.subs.append(lower(body, design))

>>>>>>> 53a5ae1b
            # Place below the upper garment or self.wb
            if len(self.subs) > 1:
                self.subs[-1].place_by_interface(
                    self.subs[-1].interfaces['top'],
                    self.subs[-2].interfaces['bottom'], 
                    gap=3
                )
                self.stitching_rules.append(
<<<<<<< HEAD
                    (self.subs[-2].interfaces['bottom'], self.subs[-1].interfaces['top']))
                
=======
                    (self.subs[-2].interfaces['bottom'],
                     self.subs[-1].interfaces['top']))
>>>>>>> 53a5ae1b
<|MERGE_RESOLUTION|>--- conflicted
+++ resolved
@@ -35,17 +35,12 @@
         # Belt (or not)
         belt_name = design['meta']['wb']['v']
         if belt_name:
-<<<<<<< HEAD
             Belt_class = globals()[belt_name]
             
             # Adjust rise to match the Lower garment if needed
             Belt = Belt_class(body, design, Lower.get_rise() if Lower else 1.)
 
             self.subs.append(Belt)
-=======
-            belt = globals()[belt_name]
-            self.subs.append(belt(body, design))
->>>>>>> 53a5ae1b
 
             # Place below the upper garment 
             if len(self.subs) > 1:
@@ -61,13 +56,7 @@
 
         # Attach Lower garment if present
         if lower_name:
-<<<<<<< HEAD
             self.subs.append(Lower)
-=======
-            lower = globals()[lower_name]
-            self.subs.append(lower(body, design))
-
->>>>>>> 53a5ae1b
             # Place below the upper garment or self.wb
             if len(self.subs) > 1:
                 self.subs[-1].place_by_interface(
@@ -76,10 +65,5 @@
                     gap=3
                 )
                 self.stitching_rules.append(
-<<<<<<< HEAD
-                    (self.subs[-2].interfaces['bottom'], self.subs[-1].interfaces['top']))
-                
-=======
                     (self.subs[-2].interfaces['bottom'],
-                     self.subs[-1].interfaces['top']))
->>>>>>> 53a5ae1b
+                     self.subs[-1].interfaces['top']))